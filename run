#!/bin/bash

# Figure out where the Scala framework is installed
FWDIR="$(cd `dirname $0`; pwd)"

# Export this as SPARK_HOME
export SPARK_HOME="$FWDIR"

# Load environment variables from conf/spark-env.sh, if it exists
if [ -e $FWDIR/conf/spark-env.sh ] ; then
  . $FWDIR/conf/spark-env.sh
fi

if [ -z "$1" ]; then
  echo "Usage: run <spark-class> [<args>]" >&2
  exit 1
fi

# If this is a standalone cluster daemon, reset SPARK_JAVA_OPTS and SPARK_MEM to reasonable
# values for that; it doesn't need a lot
if [ "$1" = "spark.deploy.master.Master" -o "$1" = "spark.deploy.worker.Worker" ]; then
  SPARK_MEM=${SPARK_DAEMON_MEMORY:-512m}
  SPARK_DAEMON_JAVA_OPTS="$SPARK_DAEMON_JAVA_OPTS -Dspark.akka.logLifecycleEvents=true"
  # Do not overwrite SPARK_JAVA_OPTS environment variable in this script
  OUR_JAVA_OPTS="$SPARK_DAEMON_JAVA_OPTS"   # Empty by default
else
  OUR_JAVA_OPTS="$SPARK_JAVA_OPTS"
fi


# Add java opts for master, worker, executor. The opts maybe null
case "$1" in
  'spark.deploy.master.Master')
    OUR_JAVA_OPTS="$OUR_JAVA_OPTS $SPARK_MASTER_OPTS"
    ;;
  'spark.deploy.worker.Worker')
    OUR_JAVA_OPTS="$OUR_JAVA_OPTS $SPARK_WORKER_OPTS"
    ;;
  'spark.executor.StandaloneExecutorBackend')
    OUR_JAVA_OPTS="$OUR_JAVA_OPTS $SPARK_EXECUTOR_OPTS"
    ;;
  'spark.executor.MesosExecutorBackend')
    OUR_JAVA_OPTS="$OUR_JAVA_OPTS $SPARK_EXECUTOR_OPTS"
    ;;
  'spark.repl.Main')
    OUR_JAVA_OPTS="$OUR_JAVA_OPTS $SPARK_REPL_OPTS"
    ;;
esac

<<<<<<< HEAD
=======
# Figure out whether to run our class with java or with the scala launcher.
# In most cases, we'd prefer to execute our process with java because scala
# creates a shell script as the parent of its Java process, which makes it
# hard to kill the child with stuff like Process.destroy(). However, for
# the Spark shell, the wrapper is necessary to properly reset the terminal
# when we exit, so we allow it to set a variable to launch with scala.
if [ "$SPARK_LAUNCH_WITH_SCALA" == "1" ]; then
  if [ "$SCALA_HOME" ]; then
    RUNNER="${SCALA_HOME}/bin/scala"
  else
    if [ `command -v scala` ]; then
      RUNNER="scala"
    else
      echo "SCALA_HOME is not set and scala is not in PATH" >&2
      exit 1
    fi
  fi
else
  if [ -n "${JAVA_HOME}" ]; then
    RUNNER="${JAVA_HOME}/bin/java"
  else
    if [ `command -v java` ]; then
      RUNNER="java"
    else
      echo "JAVA_HOME is not set" >&2
      exit 1
    fi
  fi
  if [ -z "$SCALA_LIBRARY_PATH" ]; then
    if [ -z "$SCALA_HOME" ]; then
      echo "SCALA_HOME is not set" >&2
      exit 1
    fi
    SCALA_LIBRARY_PATH="$SCALA_HOME/lib"
  fi
fi

>>>>>>> 50ca1763
# Figure out how much memory to use per executor and set it as an environment
# variable so that our process sees it and can report it to Mesos
if [ -z "$SPARK_MEM" ] ; then
  SPARK_MEM="512m"
fi
export SPARK_MEM

# Set JAVA_OPTS to be able to load native libraries and to set heap size
JAVA_OPTS="$OUR_JAVA_OPTS"
JAVA_OPTS="$JAVA_OPTS -Djava.library.path=$SPARK_LIBRARY_PATH"
JAVA_OPTS="$JAVA_OPTS -Xms$SPARK_MEM -Xmx$SPARK_MEM"
# Load extra JAVA_OPTS from conf/java-opts, if it exists
if [ -e $FWDIR/conf/java-opts ] ; then
  JAVA_OPTS="$JAVA_OPTS `cat $FWDIR/conf/java-opts`"
fi
export JAVA_OPTS
# Attention: when changing the way the JAVA_OPTS are assembled, the change must be reflected in ExecutorRunner.scala!

<<<<<<< HEAD
# Check if this is a binary distribution or source distribution
# and build up the classpath appropriately
if [ -f "$FWDIR/RELEASE" ]; then
  if [ `command -v java` ]; then
    RUNNER="java"
  else
    if [ -z "$JAVA_HOME" ]; then
      echo "JAVA_HOME is not set" >&2
      exit 1
    fi
    RUNNER="${JAVA_HOME}/bin/java"
  fi

  CLASSPATH="$SPARK_CLASSPATH:$FWDIR/jars/*"
=======
CORE_DIR="$FWDIR/core"
EXAMPLES_DIR="$FWDIR/examples"
REPL_DIR="$FWDIR/repl"

# Exit if the user hasn't compiled Spark
if [ ! -e "$CORE_DIR/target" ]; then
  echo "Failed to find Spark classes in $CORE_DIR/target" >&2
  echo "You need to compile Spark before running this program" >&2
  exit 1
fi

if [[ "$@" = *repl* && ! -e "$REPL_DIR/target" ]]; then
  echo "Failed to find Spark classes in $REPL_DIR/target" >&2
  echo "You need to compile Spark repl module before running this program" >&2
  exit 1
fi

# Compute classpath using external script
CLASSPATH=`$FWDIR/bin/compute-classpath.sh`
export CLASSPATH
>>>>>>> 50ca1763

  # The JVM doesn't read JAVA_OPTS by default so we need to pass it in
  EXTRA_ARGS="$JAVA_OPTS"
else
  . "$FWDIR/set-dev-classpath.sh"
fi

<<<<<<< HEAD
# Add hadoop conf dir - else FileSystem.*, etc fail !
# Note, this assumes that there is either a HADOOP_CONF_DIR or YARN_CONF_DIR which hosts
# the configurtion files.
if [ "x" != "x$HADOOP_CONF_DIR" ]; then
  CLASSPATH="$CLASSPATH:$HADOOP_CONF_DIR"
fi
if [ "x" != "x$YARN_CONF_DIR" ]; then
  CLASSPATH="$CLASSPATH:$YARN_CONF_DIR"
fi

export CLASSPATH # Needed for spark-shell
=======
if [ "$SPARK_LAUNCH_WITH_SCALA" == "1" ]; then
  EXTRA_ARGS=""     # Java options will be passed to scala as JAVA_OPTS
else
  # The JVM doesn't read JAVA_OPTS by default so we need to pass it in
  EXTRA_ARGS="$JAVA_OPTS"
fi

>>>>>>> 50ca1763
exec "$RUNNER" -cp "$CLASSPATH" $EXTRA_ARGS "$@"<|MERGE_RESOLUTION|>--- conflicted
+++ resolved
@@ -47,8 +47,6 @@
     ;;
 esac
 
-<<<<<<< HEAD
-=======
 # Figure out whether to run our class with java or with the scala launcher.
 # In most cases, we'd prefer to execute our process with java because scala
 # creates a shell script as the parent of its Java process, which makes it
@@ -77,7 +75,7 @@
       exit 1
     fi
   fi
-  if [ -z "$SCALA_LIBRARY_PATH" ]; then
+  if [[ ! -f "$FWDIR/RELEASE" && -z "$SCALA_LIBRARY_PATH" ]]; then
     if [ -z "$SCALA_HOME" ]; then
       echo "SCALA_HOME is not set" >&2
       exit 1
@@ -86,7 +84,6 @@
   fi
 fi
 
->>>>>>> 50ca1763
 # Figure out how much memory to use per executor and set it as an environment
 # variable so that our process sees it and can report it to Mesos
 if [ -z "$SPARK_MEM" ] ; then
@@ -105,69 +102,33 @@
 export JAVA_OPTS
 # Attention: when changing the way the JAVA_OPTS are assembled, the change must be reflected in ExecutorRunner.scala!
 
-<<<<<<< HEAD
-# Check if this is a binary distribution or source distribution
-# and build up the classpath appropriately
-if [ -f "$FWDIR/RELEASE" ]; then
-  if [ `command -v java` ]; then
-    RUNNER="java"
-  else
-    if [ -z "$JAVA_HOME" ]; then
-      echo "JAVA_HOME is not set" >&2
-      exit 1
-    fi
-    RUNNER="${JAVA_HOME}/bin/java"
+if [ ! -f "$FWDIR/RELEASE" ]; then
+  CORE_DIR="$FWDIR/core"
+  EXAMPLES_DIR="$FWDIR/examples"
+  REPL_DIR="$FWDIR/repl"
+
+  # Exit if the user hasn't compiled Spark
+  if [ ! -e "$CORE_DIR/target" ]; then
+    echo "Failed to find Spark classes in $CORE_DIR/target" >&2
+    echo "You need to compile Spark before running this program" >&2
+    exit 1
   fi
 
-  CLASSPATH="$SPARK_CLASSPATH:$FWDIR/jars/*"
-=======
-CORE_DIR="$FWDIR/core"
-EXAMPLES_DIR="$FWDIR/examples"
-REPL_DIR="$FWDIR/repl"
-
-# Exit if the user hasn't compiled Spark
-if [ ! -e "$CORE_DIR/target" ]; then
-  echo "Failed to find Spark classes in $CORE_DIR/target" >&2
-  echo "You need to compile Spark before running this program" >&2
-  exit 1
-fi
-
-if [[ "$@" = *repl* && ! -e "$REPL_DIR/target" ]]; then
-  echo "Failed to find Spark classes in $REPL_DIR/target" >&2
-  echo "You need to compile Spark repl module before running this program" >&2
-  exit 1
+  if [[ "$@" = *repl* && ! -e "$REPL_DIR/target" ]]; then
+    echo "Failed to find Spark classes in $REPL_DIR/target" >&2
+    echo "You need to compile Spark repl module before running this program" >&2
+    exit 1
+  fi
 fi
 
 # Compute classpath using external script
 CLASSPATH=`$FWDIR/bin/compute-classpath.sh`
 export CLASSPATH
->>>>>>> 50ca1763
 
-  # The JVM doesn't read JAVA_OPTS by default so we need to pass it in
-  EXTRA_ARGS="$JAVA_OPTS"
-else
-  . "$FWDIR/set-dev-classpath.sh"
-fi
-
-<<<<<<< HEAD
-# Add hadoop conf dir - else FileSystem.*, etc fail !
-# Note, this assumes that there is either a HADOOP_CONF_DIR or YARN_CONF_DIR which hosts
-# the configurtion files.
-if [ "x" != "x$HADOOP_CONF_DIR" ]; then
-  CLASSPATH="$CLASSPATH:$HADOOP_CONF_DIR"
-fi
-if [ "x" != "x$YARN_CONF_DIR" ]; then
-  CLASSPATH="$CLASSPATH:$YARN_CONF_DIR"
-fi
-
-export CLASSPATH # Needed for spark-shell
-=======
 if [ "$SPARK_LAUNCH_WITH_SCALA" == "1" ]; then
   EXTRA_ARGS=""     # Java options will be passed to scala as JAVA_OPTS
 else
   # The JVM doesn't read JAVA_OPTS by default so we need to pass it in
   EXTRA_ARGS="$JAVA_OPTS"
 fi
-
->>>>>>> 50ca1763
 exec "$RUNNER" -cp "$CLASSPATH" $EXTRA_ARGS "$@"